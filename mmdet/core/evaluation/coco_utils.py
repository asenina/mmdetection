--- conflicted
+++ resolved
@@ -1,8 +1,5 @@
 import itertools
-<<<<<<< HEAD
-=======
-
->>>>>>> f96e57d6
+
 import mmcv
 import numpy as np
 from pycocotools.coco import COCO
@@ -12,15 +9,11 @@
 from .recall import eval_recalls
 
 
-<<<<<<< HEAD
-def coco_eval(result_files, result_types, coco, max_dets=(100, 300, 1000), classwise=True):
-=======
 def coco_eval(result_files,
               result_types,
               coco,
               max_dets=(100, 300, 1000),
-              classwise=False):
->>>>>>> f96e57d6
+              classwise=True):
     for res_type in result_types:
         assert res_type in [
             'proposal', 'proposal_fast', 'bbox', 'segm', 'keypoints'
@@ -198,16 +191,10 @@
                 data['bbox'] = xyxy2xywh(bboxes[i])
                 data['score'] = float(mask_score[i])
                 data['category_id'] = dataset.cat_ids[label]
-<<<<<<< HEAD
                 data['segmentation'] = {
                     'size': segms[i]['size'],
                     'counts': segms[i]['counts'].decode()
                 }
-=======
-                if isinstance(segms[i]['counts'], bytes):
-                    segms[i]['counts'] = segms[i]['counts'].decode()
-                data['segmentation'] = segms[i]
->>>>>>> f96e57d6
                 segm_json_results.append(data)
     return bbox_json_results, segm_json_results
 
