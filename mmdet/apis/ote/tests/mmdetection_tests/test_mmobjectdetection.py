--- conflicted
+++ resolved
@@ -164,15 +164,11 @@
         self.assertLess(time.time() - start_time, 25)  # stopping process has to happen in less than 25 seconds
         train_future.result()
 
-<<<<<<< HEAD
     @pytest.mark.components(OTEComponent.OTE)
     @pytest.mark.priority_medium
     @pytest.mark.reqids(Requirements.REQ_1)
     @pytest.mark.api_other
-    @flaky(max_runs=3, rerun_filter=rerun_on_flaky_assert())
-=======
     @flaky(max_runs=2, rerun_filter=rerun_on_flaky_assert())
->>>>>>> 2b22af1c
     def test_training_and_analyse(self):
         """
         Tests for training, analysis, evaluation, model optimization for the task
