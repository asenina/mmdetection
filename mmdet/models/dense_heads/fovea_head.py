--- conflicted
+++ resolved
@@ -4,16 +4,12 @@
 from mmcv.ops import DeformConv2d
 
 from mmdet.core import multi_apply, multiclass_nms
-<<<<<<< HEAD
 from mmdet.core.utils.misc import arange, meshgrid, topk
 from mmdet.core.bbox.transforms import clamp
 from mmdet.ops import DeformConv
 from ..builder import HEADS, build_loss
 from .base_dense_head import BaseDenseHead
-=======
-from ..builder import HEADS
 from .anchor_free_head import AnchorFreeHead
->>>>>>> 46801227
 
 INF = 1e8
 
@@ -128,7 +124,6 @@
         cls_score = self.conv_cls(cls_feat)
         return cls_score, bbox_pred
 
-<<<<<<< HEAD
     def get_points(self, featmap_sizes, dtype, device, flatten=False):
         points = []
         for featmap_size in featmap_sizes:
@@ -140,11 +135,10 @@
                 x = x.reshape(-1)
             points.append((y, x))
         return points
-=======
+
     def _get_points_single(self, *args, **kwargs):
         y, x = super()._get_points_single(*args, **kwargs)
         return y + 0.5, x + 0.5
->>>>>>> 46801227
 
     def loss(self,
              cls_scores,
