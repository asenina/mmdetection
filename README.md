--- conflicted
+++ resolved
@@ -6,12 +6,7 @@
 
 ## Introduction
 
-<<<<<<< HEAD
 The **ote** branch works with **PyTorch 1.4**.
-=======
-The master branch works with **PyTorch 1.3 to 1.5**.
-The old v1.x branch works with PyTorch 1.1 to 1.4, but v2.0 is strongly recommended for faster speed, higher performance, better design and more friendly usage.
->>>>>>> c77ccbbf
 
 MMDetection is an open source object detection toolbox based on PyTorch. It is
 a part of the OpenMMLab project developed by [Multimedia Laboratory, CUHK](http://mmlab.ie.cuhk.edu.hk/).
